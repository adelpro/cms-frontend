<<<<<<< HEAD
# Netlify Configuration for Angular CMS Frontend
# This configuration supports three deployment contexts:
# - Production (master branch) -> https://cms.itqan.dev
# - Staging (staging branch) -> https://staging.cms.itqan.dev
# - Development (develop branch) -> https://develop.cms.itqan.dev

# Base build settings
[build]
  publish = "dist/cms-frontend/browser"
  command = "npm install && npm run build -- --configuration=production"

# Build environment variables
[build.environment]
  NODE_VERSION = "20"
  NPM_FLAGS = "--legacy-peer-deps"

# Production deployment (master branch)
[context.production]
  command = "npm install && npm run build -- --configuration=production"
  [context.production.environment]
    NODE_ENV = "production"
    ANGULAR_ENV = "production"

# Staging deployment (staging branch)
[context.staging]
  command = "npm install && npm run build -- --configuration=staging"
  [context.staging.environment]
    NODE_ENV = "staging"
    ANGULAR_ENV = "staging"

# Development deployment (develop branch)
[context.develop]
  command = "npm install && npm run build -- --configuration=development"
  [context.develop.environment]
    NODE_ENV = "development"
    ANGULAR_ENV = "development"

# Redirect rules for Angular SPA routing
[[redirects]]
  from = "/*"
  to = "/index.html"
  status = 200
  force = false

# Security headers
[[headers]]
  for = "/*"
  [headers.values]
    X-Frame-Options = "DENY"
    X-Content-Type-Options = "nosniff"
    X-XSS-Protection = "1; mode=block"
    Referrer-Policy = "strict-origin-when-cross-origin"
    Permissions-Policy = "geolocation=(), microphone=(), camera=()"

# Cache static assets
[[headers]]
  for = "/assets/*"
  [headers.values]
    Cache-Control = "public, max-age=31536000, immutable"

[[headers]]
  for = "/*.js"
  [headers.values]
    Cache-Control = "public, max-age=31536000, immutable"

[[headers]]
  for = "/*.css"
  [headers.values]
    Cache-Control = "public, max-age=31536000, immutable"
=======
# Production environment (main/master branch)
[build]
  command = "npm run build:production"
  publish = "dist"

# Staging environment
[context.staging]
  command = "npm run build:staging"
  publish = "dist"

# Develop environment
[context.develop]
  command = "npm run build:develop"
  publish = "dist"

# Shared redirects for all environments
[[redirects]]
  from = "/*"
  to = "/index.html"
  status = 200
>>>>>>> 0566dec0
<|MERGE_RESOLUTION|>--- conflicted
+++ resolved
@@ -1,74 +1,3 @@
-<<<<<<< HEAD
-# Netlify Configuration for Angular CMS Frontend
-# This configuration supports three deployment contexts:
-# - Production (master branch) -> https://cms.itqan.dev
-# - Staging (staging branch) -> https://staging.cms.itqan.dev
-# - Development (develop branch) -> https://develop.cms.itqan.dev
-
-# Base build settings
-[build]
-  publish = "dist/cms-frontend/browser"
-  command = "npm install && npm run build -- --configuration=production"
-
-# Build environment variables
-[build.environment]
-  NODE_VERSION = "20"
-  NPM_FLAGS = "--legacy-peer-deps"
-
-# Production deployment (master branch)
-[context.production]
-  command = "npm install && npm run build -- --configuration=production"
-  [context.production.environment]
-    NODE_ENV = "production"
-    ANGULAR_ENV = "production"
-
-# Staging deployment (staging branch)
-[context.staging]
-  command = "npm install && npm run build -- --configuration=staging"
-  [context.staging.environment]
-    NODE_ENV = "staging"
-    ANGULAR_ENV = "staging"
-
-# Development deployment (develop branch)
-[context.develop]
-  command = "npm install && npm run build -- --configuration=development"
-  [context.develop.environment]
-    NODE_ENV = "development"
-    ANGULAR_ENV = "development"
-
-# Redirect rules for Angular SPA routing
-[[redirects]]
-  from = "/*"
-  to = "/index.html"
-  status = 200
-  force = false
-
-# Security headers
-[[headers]]
-  for = "/*"
-  [headers.values]
-    X-Frame-Options = "DENY"
-    X-Content-Type-Options = "nosniff"
-    X-XSS-Protection = "1; mode=block"
-    Referrer-Policy = "strict-origin-when-cross-origin"
-    Permissions-Policy = "geolocation=(), microphone=(), camera=()"
-
-# Cache static assets
-[[headers]]
-  for = "/assets/*"
-  [headers.values]
-    Cache-Control = "public, max-age=31536000, immutable"
-
-[[headers]]
-  for = "/*.js"
-  [headers.values]
-    Cache-Control = "public, max-age=31536000, immutable"
-
-[[headers]]
-  for = "/*.css"
-  [headers.values]
-    Cache-Control = "public, max-age=31536000, immutable"
-=======
 # Production environment (main/master branch)
 [build]
   command = "npm run build:production"
@@ -88,5 +17,4 @@
 [[redirects]]
   from = "/*"
   to = "/index.html"
-  status = 200
->>>>>>> 0566dec0
+  status = 200