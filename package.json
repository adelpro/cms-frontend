--- conflicted
+++ resolved
@@ -2,16 +2,6 @@
   "name": "cms-frontend",
   "version": "0.0.0",
   "scripts": {
-<<<<<<< HEAD
-    "ng": "ng",
-    "start": "ng serve",
-    "build": "ng build",
-    "watch": "ng build --watch --configuration development",
-    "test": "ng test",
-    "format": "prettier --write \"src/**/*.{ts,html,less,json}\" \"*.{json,md}\"",
-    "format:check": "prettier --check \"src/**/*.{ts,html,less,json}\" \"*.{json,md}\"",
-    "prepare": "husky || true"
-=======
     "start": "ng serve",
     "build": "ng build --configuration production",
     "build:production": "ng build --configuration production",
@@ -31,7 +21,6 @@
         }
       }
     ]
->>>>>>> 0566dec0
   },
   "private": true,
   "dependencies": {
@@ -54,10 +43,6 @@
     "@angular/cli": "^20.3.7",
     "@angular/compiler-cli": "^20.3.7",
     "@types/jasmine": "~5.1.0",
-<<<<<<< HEAD
-    "husky": "^9.0.11",
-=======
->>>>>>> 0566dec0
     "jasmine-core": "~5.9.0",
     "karma": "~6.4.0",
     "karma-chrome-launcher": "~3.2.0",
@@ -65,17 +50,6 @@
     "karma-jasmine": "~5.1.0",
     "karma-jasmine-html-reporter": "~2.1.0",
     "less": "^4.2.0",
-<<<<<<< HEAD
-    "lint-staged": "^15.2.0",
-    "prettier": "^3.2.0",
     "typescript": "~5.9.2"
-  },
-  "lint-staged": {
-    "*.{ts,html,less,json,md}": [
-      "prettier --write"
-    ]
-=======
-    "typescript": "~5.9.2"
->>>>>>> 0566dec0
   }
 }