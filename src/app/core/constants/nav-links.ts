import { environment } from '../../../environments/environment';

export const NAV_LINKS = [
  {
    label: 'NAV.GALLERY_FULL',
    link: '/gallery',
  },
  // {
  //   label: 'NAV.PUBLISHERS',
  //   link: '/publishers',
  //   disabled: true
  // },
  // {
  //   label: 'NAV.ABOUT',
  //   link: '/about',
  //   disabled: true
  // },
  {
    label: 'NAV.CONTENT_STANDARDS',
    link: '/content-standards',
  },
<<<<<<< HEAD
=======
  {
    label: 'NAV.API_DOCS',
    link: `${environment.API_DOCS_URL}`,
    isExternal: true,
    icon: 'bx bx-arrow-out-up-left-stroke-square',
  },
>>>>>>> b379d9ca
];<|MERGE_RESOLUTION|>--- conflicted
+++ resolved
@@ -19,13 +19,10 @@
     label: 'NAV.CONTENT_STANDARDS',
     link: '/content-standards',
   },
-<<<<<<< HEAD
-=======
   {
     label: 'NAV.API_DOCS',
     link: `${environment.API_DOCS_URL}`,
     isExternal: true,
     icon: 'bx bx-arrow-out-up-left-stroke-square',
   },
->>>>>>> b379d9ca
 ];