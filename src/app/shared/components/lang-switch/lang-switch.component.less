.lang-switch__btn {
  background-color: #fff;
  display: flex;
  align-items: center;
  justify-content: center;
  gap: 8px;
  white-space: nowrap;
  border-radius: var(--radius-lg);
  font-size: 14px;
  font-weight: 500;
  border: 1px solid var(--color-neutral-200);
  height: 32px;
  min-width: 32px;
  padding: 0 10px;
  box-shadow: var(--shadow-sm);
  transition: background-color 0.2s ease;

  &:hover {
    background-color: var(--color-neutral-100);
  }
<<<<<<< HEAD
}

.lang-switch__icon {
  position: absolute;
=======

  &.--icon-only {
    width: 32px;
    padding: 0;
    justify-content: center;
  }

  &.w-full {
    width: 100%;
  }
}

.lang-switch__icon {
  font-size: 16px;
  line-height: 1;
>>>>>>> b379d9ca
}<|MERGE_RESOLUTION|>--- conflicted
+++ resolved
@@ -18,12 +18,6 @@
   &:hover {
     background-color: var(--color-neutral-100);
   }
-<<<<<<< HEAD
-}
-
-.lang-switch__icon {
-  position: absolute;
-=======
 
   &.--icon-only {
     width: 32px;
@@ -39,5 +33,4 @@
 .lang-switch__icon {
   font-size: 16px;
   line-height: 1;
->>>>>>> b379d9ca
 }