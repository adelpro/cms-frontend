<<<<<<< HEAD
# CMS Frontend

> An open-source Content Management System frontend built with Angular 20, designed for the Itqan community to manage and showcase creative assets.

[![License: MIT](https://img.shields.io/badge/License-MIT-yellow.svg)](https://opensource.org/licenses/MIT)
[![Angular](https://img.shields.io/badge/Angular-20.3-red.svg)](https://angular.dev)
[![TypeScript](https://img.shields.io/badge/TypeScript-5.9-blue.svg)](https://www.typescriptlang.org/)
[![Netlify Status](https://api.netlify.com/api/v1/badges/YOUR-BADGE-ID/deploy-status)](https://app.netlify.com/sites/YOUR-SITE/deploys)

## 🌟 Features

- **Asset Management** - Browse, search, and manage creative assets from the gallery
- **Publisher Portal** - View and manage content publishers and their contributions
- **Content Standards** - Access content guidelines and standards documentation
- **Internationalization** - Multi-language support (English & Arabic)
- **Authentication** - Secure login, registration, and profile management
- **Responsive Design** - Modern UI built with Ng-Zorro (Ant Design for Angular)
- **License Management** - Track and display content licenses

## 🚀 Quick Start

### Prerequisites

- **Node.js** 20 or higher
- **npm** 9 or higher (comes with Node.js)
- **Git**

### Installation

```bash
# Clone the repository
git clone https://github.com/Itqan-community/cms-frontend.git

# Navigate to the project directory
cd cms-frontend

# Install dependencies
npm install

# Start the development server
npm start
```

The application will be available at `http://localhost:4200/`

## 📦 Tech Stack

- **Framework**: [Angular 20](https://angular.dev)
- **UI Library**: [Ng-Zorro (Ant Design)](https://ng.ant.design/)
- **Styling**: LESS
- **Internationalization**: [@ngx-translate](https://github.com/ngx-translate/core)
- **Build Tool**: Angular CLI
- **Testing**: Karma + Jasmine

## 🛠️ Development

### Available Scripts

| Command | Description |
|---------|-------------|
| `npm start` | Start development server on `http://localhost:4200` |
| `npm run build` | Build for production |
| `npm run watch` | Build in watch mode with development configuration |
| `npm run test` | Run unit tests with Karma |
| `npm run lint` | Lint the codebase |
| `npm run format` | Format code with Prettier |

### Project Structure

```
cms-frontend/
├── public/                   # Static assets
│   ├── assets/              # Images, icons, fonts
│   └── i18n/                # Translation files
├── src/
│   ├── app/
│   │   ├── core/            # Core functionality (auth, constants, enums)
│   │   ├── features/        # Feature modules (gallery, publishers, etc.)
│   │   └── shared/          # Shared components and services
│   ├── environments/        # Environment configurations
│   └── styles/              # Global styles
├── angular.json             # Angular CLI configuration
├── netlify.toml            # Netlify deployment configuration
└── package.json            # Dependencies and scripts
```

### Angular Configuration

The project uses Angular 20 with:
- **Build System**: Application builder (`@angular/build:application`)
- **Style Preprocessor**: LESS
- **Routing**: Standalone components with Angular Router
- **State Management**: RxJS + Angular Signals
- **HTTP Client**: Angular HttpClient with interceptors

### Code Generation

```bash
# Generate a new component
ng generate component component-name

# Generate a new service
ng generate service service-name

# Generate a new module
ng generate module module-name

# For more options
ng generate --help
```

## 🌍 Environments

The application supports three deployment environments:

| Environment | Branch | URL | Config File |
|------------|--------|-----|-------------|
| **Development** | `develop` | https://develop.cms.itqan.dev | `environment.develop.ts` |
| **Staging** | `staging` | https://staging.cms.itqan.dev | `environment.staging.ts` |
| **Production** | `master` | https://cms.itqan.dev | `environment.prod.ts` |

### Building for Different Environments

```bash
# Development build
npm run build -- --configuration=development

# Staging build
npm run build -- --configuration=staging

# Production build
npm run build -- --configuration=production
```

## 🚢 Deployment

The project is configured for automatic deployment on Netlify:

- **Develop Branch** → Development environment
- **Staging Branch** → Staging environment
- **Master Branch** → Production environment

Deployment is handled automatically via `netlify.toml` configuration.

### Manual Deployment

```bash
# Build for production
npm run build

# Deploy the dist/cms-frontend/browser directory to your hosting provider
```

## 🧪 Testing

```bash
# Run unit tests
npm run test

# Run tests in headless mode (CI)
npm run test -- --browsers=ChromeHeadless --watch=false

# Run tests with code coverage
npm run test -- --code-coverage
```

## 🎨 Code Style

This project uses:
- **Prettier** for code formatting
- **EditorConfig** for consistent editor settings
- **ESLint** for linting (if configured)

### Format Code

```bash
# Format all files
npm run format

# Check formatting
npm run format:check
```

Pre-commit hooks ensure code is formatted before committing.

## 🤝 Contributing

We welcome contributions from the community! Please read our [Contributing Guide](CONTRIBUTING.md) to get started.

### Development Workflow

1. Fork the repository
2. Create a feature branch from `develop`
3. Make your changes
4. Write/update tests as needed
5. Ensure all tests pass
6. Submit a Pull Request to `develop` branch

Please read [CODE_OF_CONDUCT.md](CODE_OF_CONDUCT.md) before contributing.

## 📝 License

This project is licensed under the MIT License - see the [LICENSE](LICENSE) file for details.

## 🔗 Links

- **Documentation**: [Angular Docs](https://angular.dev)
- **UI Components**: [Ng-Zorro Documentation](https://ng.ant.design/)
- **Community**: [GitHub Discussions](https://github.com/Itqan-community/cms-frontend/discussions)
- **Issues**: [Report a Bug](https://github.com/Itqan-community/cms-frontend/issues)

## 👥 Contributors

Thanks to all our contributors! See the [Contributors](https://github.com/Itqan-community/cms-frontend/graphs/contributors) page.

## 📧 Contact

- **Email**: support@itqan.dev
- **Website**: https://itqan.dev
- **GitHub**: https://github.com/Itqan-community

---

Made with ❤️ by the Itqan Community
=======
# CmsFrontend

This project was generated using [Angular CLI](https://github.com/angular/angular-cli) version 20.3.3.

## Development server

To start a local development server, run:

```bash
ng serve
```

Once the server is running, open your browser and navigate to `http://localhost:4200/`. The application will automatically reload whenever you modify any of the source files.

## Code scaffolding

Angular CLI includes powerful code scaffolding tools. To generate a new component, run:

```bash
ng generate component component-name
```

For a complete list of available schematics (such as `components`, `directives`, or `pipes`), run:

```bash
ng generate --help
```

## Building

To build the project run:

```bash
ng build
```

This will compile your project and store the build artifacts in the `dist/` directory. By default, the production build optimizes your application for performance and speed.

## Running unit tests

To execute unit tests with the [Karma](https://karma-runner.github.io) test runner, use the following command:

```bash
ng test
```

## Running end-to-end tests

For end-to-end (e2e) testing, run:

```bash
ng e2e
```

Angular CLI does not come with an end-to-end testing framework by default. You can choose one that suits your needs.

## Additional Resources

For more information on using the Angular CLI, including detailed command references, visit the [Angular CLI Overview and Command Reference](https://angular.dev/tools/cli) page.
>>>>>>> 0566dec0
<|MERGE_RESOLUTION|>--- conflicted
+++ resolved
@@ -1,4 +1,3 @@
-<<<<<<< HEAD
 # CMS Frontend
 
 > An open-source Content Management System frontend built with Angular 20, designed for the Itqan community to manage and showcase creative assets.
@@ -184,7 +183,7 @@
 
 Pre-commit hooks ensure code is formatted before committing.
 
-## 🤝 Contributing
+Angular CLI includes powerful code scaffolding tools. To generate a new component, run:
 
 We welcome contributions from the community! Please read our [Contributing Guide](CONTRIBUTING.md) to get started.
 
@@ -220,67 +219,8 @@
 - **Website**: https://itqan.dev
 - **GitHub**: https://github.com/Itqan-community
 
----
-
-Made with ❤️ by the Itqan Community
-=======
-# CmsFrontend
-
-This project was generated using [Angular CLI](https://github.com/angular/angular-cli) version 20.3.3.
-
-## Development server
-
-To start a local development server, run:
-
-```bash
-ng serve
-```
-
-Once the server is running, open your browser and navigate to `http://localhost:4200/`. The application will automatically reload whenever you modify any of the source files.
-
-## Code scaffolding
-
-Angular CLI includes powerful code scaffolding tools. To generate a new component, run:
-
-```bash
-ng generate component component-name
-```
-
-For a complete list of available schematics (such as `components`, `directives`, or `pipes`), run:
-
-```bash
-ng generate --help
-```
-
-## Building
-
-To build the project run:
-
-```bash
-ng build
-```
-
-This will compile your project and store the build artifacts in the `dist/` directory. By default, the production build optimizes your application for performance and speed.
-
-## Running unit tests
-
-To execute unit tests with the [Karma](https://karma-runner.github.io) test runner, use the following command:
-
 ```bash
 ng test
 ```
 
-## Running end-to-end tests
-
-For end-to-end (e2e) testing, run:
-
-```bash
-ng e2e
-```
-
-Angular CLI does not come with an end-to-end testing framework by default. You can choose one that suits your needs.
-
-## Additional Resources
-
-For more information on using the Angular CLI, including detailed command references, visit the [Angular CLI Overview and Command Reference](https://angular.dev/tools/cli) page.
->>>>>>> 0566dec0
+Made with ❤️ by the Itqan Community